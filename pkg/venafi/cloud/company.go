/*
 * Copyright 2018 Venafi, Inc.
 *
 * Licensed under the Apache License, Version 2.0 (the "License");
 * you may not use this file except in compliance with the License.
 * You may obtain a copy of the License at
 *
 *  http://www.apache.org/licenses/LICENSE-2.0
 *
 * Unless required by applicable law or agreed to in writing, software
 * distributed under the License is distributed on an "AS IS" BASIS,
 * WITHOUT WARRANTIES OR CONDITIONS OF ANY KIND, either express or implied.
 * See the License for the specific language governing permissions and
 * limitations under the License.
 */

package cloud

import (
	"github.com/Venafi/vcert/pkg/endpoint"
	"time"
)

type company struct {
	ID                 string    `json:"id,omitempty"`
	Name               string    `json:"name,omitempty"`
	CompanyType        string    `json:"companyType,omitempty"`
	Active             bool      `json:"active,omitempty"`
	CreationDateString string    `json:"creationDate,omitempty"`
	CreationDate       time.Time `json:"-"`
	Domains            []string  `json:"domains,omitempty"`
}

type zone struct {
<<<<<<< HEAD
	ID                           string    `json:"id,omitempty"`
	CompanyID                    string    `json:"companyId,omitempty"`
	Tag                          string    `json:"tag,omitempty"`
	ZoneType                     string    `json:"zoneType,omitempty"`
	SystemGenerated              bool      `json:"systemGeneratedate,omitempty"`
	CreationDateString           string    `json:"creationDate,omitempty"`
	CreationDate                 time.Time `json:"-"`
	CertificateIssuingTemplateId string    `json:"certificateIssuingTemplateId"`
=======
	ID                               string              `json:"id,omitempty"`
	CompanyID                        string              `json:"companyId,omitempty"`
	Tag                              string              `json:"tag,omitempty"`
	ZoneType                         string              `json:"zoneType,omitempty"`
	CertificatePolicyIDs             certificatePolicyID `json:"certificatePolicyIds,omitempty"`
	DefaultCertificateIdentityPolicy string              `json:"defaultCertificateIdentityPolicyId,omitempty"`
	DefaultCertificateUsePolicy      string              `json:"defaultCertificateUsePolicyId,omitempty"`
	SystemGenerated                  bool                `json:"systemGenerated,omitempty"`
	CreationDateString               string              `json:"creationDate,omitempty"`
	CreationDate                     time.Time           `json:"-"`
>>>>>>> e207710a
}

func (z *zone) getZoneConfiguration(ud *userDetails, policy *certificateTemplate) (zoneConfig *endpoint.ZoneConfiguration) {
	zoneConfig = endpoint.NewZoneConfiguration()
	if policy == nil {
		return
	}
	zoneConfig.Policy = policy.toPolicy()
	policy.toZoneConfig(zoneConfig)
	return
}

const (
	zoneKeyGeneratorDeviceKeyGeneration  = "DEVICE_KEY_GENERATION"
	zoneKeyGeneratorCentralKeyGeneration = "CENTRAL_KEY_GENERATION"
	zoneKeyGeneratorUnknown              = "UNKNOWN"
)

const (
	zoneEncryptionTypeRSA        = "RSA"
	zoneEncryptionTypeDSA        = "DSA"
	zoneEncryptionTypeEC         = "EC"
	zoneEncryptionTypeGOST3410   = "GOST3410"
	zoneEncryptionTypeECGOST3410 = "ECGOST3410"
	zoneEncryptionTypeRESERVED3  = "RESERVED3"
	zoneEncryptionTypeUnknown    = "UNKNOWN"
)

const (
	zoneHashAlgorithmMD5         = "MD5"
	zoneHashAlgorithmSHA1        = "SHA1"
	zoneHashAlgorithmMD2         = "MD2"
	zoneHashAlgorithmSHA224      = "SHA224"
	zoneHashAlgorithmSHA256      = "SHA256"
	zoneHashAlgorithmSHA384      = "SHA384"
	zoneHashAlgorithmSHA512      = "SHA512"
	zoneHashAlgorithmUnknown     = "UNKNOWN"
	zoneHashAlgorithmGOSTR341194 = "GOSTR3411_94"
)

const (
	zoneValidityPeriodLTE90 = "LTE_90_DAYS"
	zoneValidityPeriodGT90  = "GT_90_DAYS"
	zoneValidityPeriodOther = "OTHER"
)

const (
	zoneCertificateAuthorityTypeCondorTest = "CONDOR_TEST_CA"
	zoneCertificateAuthorityTypePublic     = "PUBLIC_CA"
	zoneCertificateAuthorityTypePrivate    = "PRIVATE_CA"
	zoneCertificateAuthorityTypeOther      = "OTHER"
)<|MERGE_RESOLUTION|>--- conflicted
+++ resolved
@@ -32,28 +32,15 @@
 }
 
 type zone struct {
-<<<<<<< HEAD
 	ID                           string    `json:"id,omitempty"`
 	CompanyID                    string    `json:"companyId,omitempty"`
 	Tag                          string    `json:"tag,omitempty"`
 	ZoneType                     string    `json:"zoneType,omitempty"`
-	SystemGenerated              bool      `json:"systemGeneratedate,omitempty"`
+	SystemGenerated              bool      `json:"systemGenerated,omitempty"`
 	CreationDateString           string    `json:"creationDate,omitempty"`
 	CreationDate                 time.Time `json:"-"`
 	CertificateIssuingTemplateId string    `json:"certificateIssuingTemplateId"`
-=======
-	ID                               string              `json:"id,omitempty"`
-	CompanyID                        string              `json:"companyId,omitempty"`
-	Tag                              string              `json:"tag,omitempty"`
-	ZoneType                         string              `json:"zoneType,omitempty"`
-	CertificatePolicyIDs             certificatePolicyID `json:"certificatePolicyIds,omitempty"`
-	DefaultCertificateIdentityPolicy string              `json:"defaultCertificateIdentityPolicyId,omitempty"`
-	DefaultCertificateUsePolicy      string              `json:"defaultCertificateUsePolicyId,omitempty"`
-	SystemGenerated                  bool                `json:"systemGenerated,omitempty"`
-	CreationDateString               string              `json:"creationDate,omitempty"`
-	CreationDate                     time.Time           `json:"-"`
->>>>>>> e207710a
-}
+
 
 func (z *zone) getZoneConfiguration(ud *userDetails, policy *certificateTemplate) (zoneConfig *endpoint.ZoneConfiguration) {
 	zoneConfig = endpoint.NewZoneConfiguration()
