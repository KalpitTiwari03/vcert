--- conflicted
+++ resolved
@@ -24,14 +24,9 @@
 	"encoding/json"
 	"encoding/pem"
 	"fmt"
-<<<<<<< HEAD
-=======
-	"github.com/Venafi/vcert/pkg/certificate"
-	"github.com/Venafi/vcert/pkg/endpoint"
 	"io"
 	"io/ioutil"
 	"log"
->>>>>>> 36e6e55f
 	"net/http"
 	"regexp"
 	"strings"
