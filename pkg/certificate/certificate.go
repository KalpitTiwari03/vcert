--- conflicted
+++ resolved
@@ -135,13 +135,9 @@
 type CSrOriginOption int
 
 const (
-<<<<<<< HEAD
 	// LocalGeneratedCSR - this vcert library generates CSR internally based on Request data
 	LocalGeneratedCSR CSrOriginOption = iota // local generation is default.
 	// ServiceGeneratedCSR - server generate CSR internally based on zone configuration and data from Request
-=======
-	LocalGeneratedCSR CSrOriginOption = iota // local generation is default
->>>>>>> 4bd38220
 	ServiceGeneratedCSR
 	// UserProvidedCSR - client provides CSR from external resource and vcert library just check and send this CSR to server
 	UserProvidedCSR
