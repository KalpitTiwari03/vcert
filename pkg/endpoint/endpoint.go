--- conflicted
+++ resolved
@@ -164,15 +164,9 @@
 	return &zc
 }
 
-<<<<<<< HEAD
-// ValidateCertificateRequest validates the request against the zone configuration
+// ValidateCertificateRequest validates the request against the Policy
 func (p *Policy) ValidateCertificateRequest(request *certificate.Request) error {
 	if !isComponentValid(p.SubjectCNRegexes, []string{request.Subject.CommonName}) {
-=======
-// ValidateCertificateRequest validates the request against the Policy
-func (z *ZoneConfiguration) ValidateCertificateRequest(request *certificate.Request) error {
-	if !isComponentValid(z.SubjectCNRegexes, []string{request.Subject.CommonName}) {
->>>>>>> 4bd38220
 		return fmt.Errorf("The requested CN does not match any of the allowed CN regular expressions")
 	}
 	if !isComponentValid(p.SubjectORegexes, request.Subject.Organization) {
