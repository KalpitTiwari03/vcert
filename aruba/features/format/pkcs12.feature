Feature: PKCS#12 format output

  As user, I need VCert to output my certificate, private key, and chain certificates in the PKCS#12 format
  required by my application so that I don't have to use OpenSSL to combine the individual PEM files generated
  by VCert into a PKCS#12 keystore.

  - User requests PKCS#12 by specifying "pkcs12" after the -format switch

  - User must use the -file switch to specify the name of the keystore file when they specify -format pkcs12
    (i.e. neither the -cert-file, -key-file, nor -chain-file switches may appear on the command line,
    and console output as a base64 encoded blob will not be supported).

  - User specifies the password for the PKCS#12 file using the -key-password switch

  - User can request a PKCS#12 file with no password by including the -no-prompt switch

  - PKCS#12 format is not allowed for the enroll or renew actions when -csr is "file"

  - PKCS#12 format is not allowed for the enroll or renew action when -csr is "local" (or not specified)
    and the -no-pickup switch is used

  - PKCS#12 format is only allowed for the pickup action when the private key is stored in the Venafi Platform

  
  Background:
    And the default aruba exit timeout is 180 seconds

  Scenario: where it outputs error if PKCS#12 format is specified, but STDOUT output is used (default output)
    When I enroll random certificate in test-mode with -no-prompt -format pkcs12
      Then it should fail with "PKCS#12 format can only be used if all objects are written to one file (see -file option)"
    When I retrieve the certificate in test-mode with -pickup-id xxx -no-prompt -format pkcs12
      Then it should fail with "PKCS#12 format can only be used if all objects are written to one file (see -file option)"
    When I renew the certificate in TPP with flags -id xxx -no-prompt -format pkcs12
      Then it should fail with "PKCS#12 format can only be used if all objects are written to one file (see -file option)"

  Scenario: where all objects are written to one PKCS#12 archive
    When I enroll random certificate in test-mode with -no-prompt -format pkcs12 -file all.p12
    Then the exit status should be 0
    And "all.p12" should be PKCS#12 archive with password ""

  Scenario: where all objects are written to one PKCS#12 archive with ecdsa key
    When I enroll random certificate in test-mode with -no-prompt -format pkcs12 -file all.p12 -key-type ecdsa
    Then the exit status should be 0
    And "all.p12" should be PKCS#12 archive with password ""

  Scenario Outline: where all objects are written to one PKCS#12 archive with key password
    When I enroll random certificate in <endpoint> with -format pkcs12 -file all.p12 -key-password newPassw0rd!
    Then the exit status should be 0
    And "all.p12" should be PKCS#12 archive with password "newPassw0rd!"
    Examples:
      | endpoint  |
      | test-mode |
      | TPP       |
      | Cloud     |

  Scenario Outline: where it outputs error when trying to pickup local-generated certificate and output it in PKCS#12 format
    When I enroll random certificate using <endpoint> with -no-prompt -no-pickup
<<<<<<< HEAD
    And I retrieve the certificate using <endpoint> using the same Pickup ID with -timeout 180 -no-prompt -file all.p12 -format pkcs12
    And it should fail with "failed to encode pkcs12: at least certificate and private key are required"
=======
    And I retrieve the certificate using <endpoint> using the same Pickup ID with -timeout 99 -no-prompt -file all.p12 -format pkcs12
    And it should fail with "key password must be provided"
>>>>>>> e207710a
    Examples:
      | endpoint  |
      | test-mode |
      | TPP       |
      | Cloud     |

  Scenario Outline: where it outputs error when trying to enroll certificate in -csr file: mode and output it in PKCS#12 format
    Given I generate random CSR with -no-prompt -csr-file csr.pem -key-file k.pem
    When I enroll certificate using <endpoint> with -no-prompt -csr file:csr.pem -file all.p12 -format pkcs12
    And it should fail with "PKCS#12 format is not allowed for the enroll or renew actions when -csr is \"file\""
    Examples:
      | endpoint  |
      | test-mode |
      | TPP       |
      | Cloud     |

  Scenario Outline: where it outputs error when trying to enroll certificate in -csr local (by default), -no-pickup and output it in PKCS#12 format
    When I enroll random certificate using <endpoint> with -no-prompt -file all.p12 -format pkcs12 -no-pickup
    And it should fail with "PKCS#12 format is not allowed for the enroll or renew actions when -csr is "local" and -no-pickup is specified"
    Examples:
      | endpoint  |
      | test-mode |
      | TPP       |
      | Cloud     |

  Scenario Outline: where it outputs error when trying to enroll certificate in -csr local (specified), -no-pickup and output it in PKCS#12 format
    When I enroll random certificate using <endpoint> with -no-prompt -file all.p12 -format pkcs12 -no-pickup -csr local
    And it should fail with "PKCS#12 format is not allowed for the enroll or renew actions when -csr is "local" and -no-pickup is specified"
    Examples:
      | endpoint  |
      | test-mode |
      | TPP       |
      | Cloud     |

  Scenario Outline: where it pickups up service-generated certificate and outputs it in PKCS#12 format
    When I enroll random certificate using <endpoint> with -no-prompt -no-pickup -csr service
    And I retrieve the certificate using <endpoint> using the same Pickup ID with -timeout 180 -key-password newPassw0rd! -file all.p12 -format pkcs12
    And "all.p12" should be PKCS#12 archive with password "newPassw0rd!"
    Examples:
      | endpoint  |
      | test-mode |
      | TPP       |
      # | Cloud     | # -csr service is not supported by Cloud

#  Scenario Outline: Pickup PKCS12 with typing pass phrases
#    When I enroll random certificate using <endpoint> with -no-prompt -no-pickup -csr service
#    And I interactively retrieve the certificate using <endpoint> using the same Pickup ID with -timeout 99 -file all.p12 -format pkcs12
#    And I type "newPassw0rd!"
#    And I type "newPassw0rd!"
#    Then the exit status should be 0
#    And "all.p12" should be PKCS#12 archive with password "newPassw0rd!"
#    Examples:
#      | endpoint  |
#      | test-mode |
      # | TPP       |
      # | Cloud     | # -csr service is not supported by Cloud

  Scenario Outline: where it should enroll a PKCS12 certificate with -csr service and without file option (VEN-48622)
    When I enroll random certificate using <endpoint> with -csr service -no-prompt -no-pickup -format pkcs12
      Then it should post certificate request
    Then I retrieve the certificate using <endpoint> using the same Pickup ID with -key-password newPassw0rd! -timeout 59
      And it should retrieve certificate
      And it should output encrypted private key
    Examples:
      | endpoint  |
      | test-mode |
      | TPP       |
<|MERGE_RESOLUTION|>--- conflicted
+++ resolved
@@ -55,13 +55,8 @@
 
   Scenario Outline: where it outputs error when trying to pickup local-generated certificate and output it in PKCS#12 format
     When I enroll random certificate using <endpoint> with -no-prompt -no-pickup
-<<<<<<< HEAD
     And I retrieve the certificate using <endpoint> using the same Pickup ID with -timeout 180 -no-prompt -file all.p12 -format pkcs12
-    And it should fail with "failed to encode pkcs12: at least certificate and private key are required"
-=======
-    And I retrieve the certificate using <endpoint> using the same Pickup ID with -timeout 99 -no-prompt -file all.p12 -format pkcs12
     And it should fail with "key password must be provided"
->>>>>>> e207710a
     Examples:
       | endpoint  |
       | test-mode |
