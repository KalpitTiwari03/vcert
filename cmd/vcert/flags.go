package main

import (
	"fmt"
	"github.com/urfave/cli/v2"
	"sort"
	"strings"
)

var (
	flagUrl = &cli.StringFlag{
		Name:        "u",
		Usage:       "REQUIRED/TPP. The `URL` of the Trust Protection Platform WebSDK. Example: -u https://tpp.example.com",
		Destination: &flags.url,
	}

	flagUrlDeprecated = &cli.StringFlag{
		Name:        "venafi-saas-url",
		Usage:       "",
		Aliases:     []string{"tpp-url"},
		Destination: &flags.url,
		Hidden:      true,
	}

	flagKey = &cli.StringFlag{
		Name:        "k",
		Usage:       "REQUIRED/CLOUD. Your API `key` for Venafi Cloud.  Example: -k aaaaaaaa-bbbb-cccc-dddd-eeeeeeeeeeee",
		Destination: &flags.apiKey,
	}

	flagTPPUser = &cli.StringFlag{
		Name: "username",
		Usage: "Use to specify the username of a Trust Protection Platform user." +
			"Required if -p12-file or -t is not present and may not be combined with either.",
		Destination: &flags.tppUser,
	}

	flagTPPUserDeprecated = &cli.StringFlag{
		Name:        "tpp-user",
		Usage:       "",
		Destination: &flags.tppUser,
		Hidden:      true,
	}

	flagTPPPassword = &cli.StringFlag{
		Name:        "password",
		Usage:       "Use to specify the Trust Protection Platform user's password.",
		Destination: &flags.tppPassword,
	}

	flagTPPPasswordDeprecated = &cli.StringFlag{
		Name:        "tpp-password",
		Usage:       "",
		Destination: &flags.tppPassword,
		Hidden:      true,
	}

	flagTPPToken = &cli.StringFlag{
		Name: "t",
		Usage: "REQUIRED/TPP. Your access token (or refresh token if getcred) for Trust Protection Platform. " +
			"Example: -t Ab01Cd23Ef45Uv67Wx89Yz==",
		Destination: &flags.tppToken,
	}

	flagTrustBundle = &cli.StringFlag{
		Name: "trust-bundle",
		Usage: "Use to specify a PEM `file` name to be used " +
			"as trust anchors when communicating with the remote server.",
		Destination: &flags.trustBundle,
	}
	flagZone = &cli.StringFlag{
		Name:        "z",
		Destination: &flags.zone,
		Usage: "REQUIRED. The zone that defines the enrollment configuration. In Trust Protection Platform this is " +
			"equivalent to the policy folder path where the certificate object will be placed. " + UtilityShortName +
			" prepends \\VED\\Policy\\, so you only need to specify child folders under the root Policy folder. " +
			"Example: -z Corp\\Engineering",
	}

	flagCADN = &cli.StringFlag{
		Name:        "ca-dn",
		Usage:       "",
		Destination: &flags.caDN,
		Hidden:      true,
	}

	flagKeyCurve = &cli.StringFlag{
		Name: "key-curve",
		Usage: "Use to specify the ECDSA key curve. Options include: p256 | p521 | p384	 (Default: p256)",
		Destination: &flags.keyCurveString,
	}

	flagKeyType = &cli.StringFlag{
		Name:        "key-type",
		Usage:       "Use to specify a key type. Options include: rsa | ecdsa (Default: rsa)",
		Destination: &flags.keyTypeString,
	}

	flagKeySize = &cli.IntFlag{
		Name:        "key-size",
		Usage:       "Use to specify a key size (default 2048).",
		Destination: &flags.keySize,
		DefaultText: "2048",
	}

	flagFriendlyName = &cli.StringFlag{
		Name:        "nickname",
		Usage:       "Use to specify a name for the new certificate object that will be created and placed in a policy (which you can specify using the -z option).",
		Destination: &flags.friendlyName,
	}

	flagCommonName = &cli.StringFlag{
		Name:        "cn",
		Usage:       "Use to specify the `common name` (CN). This is required for enrollment except when providing a CSR file.",
		Destination: &flags.commonName,
	}

	flagOrg = &cli.StringFlag{
		Name:        "o",
		Usage:       "Use to specify organization (O)",
		Destination: &flags.org,
	}

	flagState = &cli.StringFlag{
		Name:        "st",
		Usage:       "Use to specify state/province (ST)",
		Destination: &flags.state,
	}

	flagCountry = &cli.StringFlag{
		Name:        "c",
		Usage:       "Use to specify country (C)",
		Destination: &flags.country,
	}

	flagLocality = &cli.StringFlag{
		Name:        "l",
		Usage:       "Use to specify city/locality (L)",
		Destination: &flags.locality,
	}

	flagOrgUnits = &cli.StringSliceFlag{
		Name:  "ou",
		Usage: "Use to specify an organizational unit (OU)",
		//Destination: &flags.orgUnits,
	}

	flagDNSSans = &cli.StringSliceFlag{
		Name:  "san-dns",
		Usage: "Use to specify a DNS Subject Alternative Name. To specify more than one, use spaces like this: --san-dns test.abc.xyz --san-dns test1.abc.xyz etc.",
	}

	flagIPSans = &cli.StringSliceFlag{
		Name: "san-ip",
		Usage: "Use to specify an IP Address Subject Alternative Name. " +
			"This option can be repeated to specify more than one value, like this: --san-ip 1.1.1.1 --san-ip 2.2.2.2.",
	}

	flagEmailSans = &cli.StringSliceFlag{
		Name: "san-email",
		Usage: "Use to specify an Email Subject Alternative Name. " +
			"This option can be repeated to specify more than one value, like this: --san-email abc@abc.xyz --san-email def@abc.xyz etc.",
	}

	flagFormat = &cli.StringFlag{
		Name: "format",
		Usage: "Use to specify the output format. Options include: pem | json | pkcs12." +
			" If PKCS#12 format is specified, then all objects should be written using --file option.",
		Destination: &flags.format,
		Value:       "pem",
	}

	flagFile = &cli.StringFlag{
		Name: "file",
		Usage: "Use to specify a file name and a location where the resulting file should be written. " +
			"If this option is used the key, certificate, and chain will be written to the same file. " +
			"Example: --file /path-to/newcert.pem",
		Destination: &flags.file,
		TakesFile:   true,
	}

	flagKeyFile = &cli.StringFlag{
		Name: "key-file",
		Usage: "Use to specify a file name and a location where the resulting private key file should be written. " +
			"Do not use in combination with --csr file. Example: --key-file /path-to/newkey.pem",
		Destination: &flags.keyFile,
		TakesFile:   true,
	}

	flagCertFile = &cli.StringFlag{
		Name: "cert-file",
		Usage: "Use to specify a file name and a location where the resulting " +
			"certificate file should be written. Example: --cert-file /path-to/newcert.pem",
		Destination: &flags.certFile,
		TakesFile:   true,
	}

	flagChainFile = &cli.StringFlag{
		Name: "chain-file",
		Usage: "Use to specify a path and file name where the resulting chain file should be written, " +
			"if no chain file is specified the chain will be stored in the same file as the certificate. " +
			"Example: --chain-file /path-to/chain.pem",
		Destination: &flags.chainFile,
	}

	flagChainOption = &cli.StringFlag{
		Name: "chain",
		Usage: "Use to include the certificate chain in the output, and to specify where to place it in the file. " +
			"Options include: ignore | root-first | root-last",
		Value:       "root-last",
		Destination: &flags.chainOption,
	}

	flagVerbose = &cli.BoolFlag{
		Name:        "verbose",
		Usage:       "Use to increase the level of logging detail, which is helpful when troubleshooting issues",
		Destination: &flags.verbose,
		Value:       false,
	}

	flagNoPrompt = &cli.BoolFlag{
		Name: "no-prompt",
		Usage: "Use to exclude the authentication prompt. If you enable the prompt and you enter incorrect information, " +
			"an error is displayed. This is useful with scripting.",
		Destination: &flags.noPrompt,
	}

	flagNoPickup = &cli.BoolFlag{
		Name:        "no-pickup",
		Usage:       "Use to not wait for the certificate to be issued.",
		Destination: &flags.noPickup,
	}

	flagTestMode = &cli.BoolFlag{
		Name: "test-mode",
		Usage: "Use to test enrollment without a connection to a real endpoint." +
			" Options include: true | false",
		Destination: &flags.testMode,
	}

	flagTestModeDelay = &cli.IntFlag{
		Name:        "test-mode-delay",
		Usage:       "Use to specify the maximum, random seconds for a test-mode connection delay.",
		Value:       15,
		Destination: &flags.testModeDelay,
	}

	flagCSROption = &cli.StringFlag{
		Name: "csr",
		Usage: "Use to specify the CSR and private key location. Options include: local | service | file.\n" +
			"\t\tlocal:   The private key and CSR will be generated locally (default)\n" +
			"\t\tservice: The private key and CSR will be generated at service side\n" +
			"\t\tfile:    The CSR will be read from a file by name. Example: --csr file:/path-to/csr.pem",
		Destination: &flags.csrOption,
	}

	flagCSRFile = &cli.StringFlag{
		Name: "csr-file",
		Usage: "Use to specify a file name and a location where the resulting CSR file should be written. " +
			"Example: --csr-file /tmp/newcsr.pem",
		Destination: &flags.csrFile,
		TakesFile:   true,
	}

	flagKeyPassword = &cli.StringFlag{
		Name: "key-password",
		Usage: "Use to specify a password for encrypting the private key. " +
			"For a non-encrypted private key, omit this option and instead specify --no-prompt. " +
			"Example: --key-password file:/path-to/mypasswd.txt",
		Destination: &flags.keyPassword,
	}

	flagPickupIDFile = &cli.StringFlag{
		Name: "pickup-id-file",
		Usage: "Use to specify the file name from where to read or write the Pickup ID. " +
			"Either --pickup-id or --pickup-id-file is required.",
		Destination: &flags.pickupIDFile,
		TakesFile:   true,
	}

	flagPickupID = &cli.StringFlag{
		Name:        "pickup-id",
		Usage:       "Use to specify the certificate ID of the certificate to retrieve.",
		Destination: &flags.pickupID,
	}

	flagTimeout = &cli.IntFlag{
		Name:        "timeout",
		Value:       180,
		Usage:       "Time to wait for certificate to be processed at the service side. If 0 then only attempt one retrieval.",
		Destination: &flags.timeout,
	}

	flagInsecure = &cli.BoolFlag{
		Name:        "insecure",
		Usage:       "Skip TLS verification. Only for testing.",
		Hidden:      true,
		Destination: &flags.insecure,
	}

	flagConfig = &cli.StringFlag{
		Name: "config",
		Usage: "Use to specify INI configuration `file` containing connection details instead\n" +
			"\t\tFor TPP: url, access_token, tpp_zone\n" +
			"\t\tFor Cloud: cloud_apikey, cloud_zone\n" +
			"\t\tTPP & Cloud: trust_bundle, test_mode",
		Destination: &flags.config,
		TakesFile:   true,
	}

	flagProfile = &cli.StringFlag{
		Name:        "profile",
		Usage:       "Use to specify effective section in INI configuration file specified by --config option.",
		Destination: &flags.profile,
	}

	flagClientP12 = &cli.StringFlag{
		Name:        "p12-file",
		Usage:       "Use to specify a client PKCS#12 archive for mutual TLS (for 2FA, use the getcred action to authenticate with Venafi Platform using a client certificate).",
		Destination: &flags.clientP12,
		TakesFile:   true,
	}

	flagClientP12PW = &cli.StringFlag{
		Name:        "p12-password",
		Usage:       "Use to specify the password for a client PKCS#12 archive. Use in combination with --p12-file option.",
		Destination: &flags.clientP12PW,
	}

	flagClientP12Deprecated = &cli.StringFlag{
		Name:        "client-pkcs12",
		Usage:       "Use p12-file",
		Destination: &flags.clientP12,
		TakesFile:   true,
	}

	flagClientP12PWDeprecated = &cli.StringFlag{
		Name:        "client-pkcs12-pw",
		Usage:       "Use p12-password",
		Destination: &flags.clientP12PW,
		Hidden:      true,
	}

	flagDistinguishedName = &cli.StringFlag{
		Name: "id",
		Usage: "Use to specify the ID of the certificate. Required unless --thumbprint is specified. For revocation," +
			"marks the certificate as disabled so that no new certificate can be enrolled to replace it. " +
			"If a replacement certificate will be enrolled, also specify --no-retire=true.",
		Destination: &flags.distinguishedName,
	}

	flagThumbprint = &cli.StringFlag{
		Name: "thumbprint",
		Usage: "Use to specify the SHA1 thumbprint of the certificate to renew." +
			" Value may be specified as a string or read from the certificate file using the file: prefix. " +
			"Implies --no-retire=true",
		Destination: &flags.thumbprint,
	}

	flagInstance = &cli.StringSliceFlag{
		Name:        "instance",
		Usage:       "Use to provide the name/address of the compute instance and an identifier for the workload using the certificate. Example: --instance node:workload",
		DefaultText: "",
	}

	flagTlsAddress = &cli.StringSliceFlag{
		Name:  "tls-address",
		Usage: "Use to specify the hostname, FQDN or IP address and TCP port where the certificate can be validated after issuance and installation. Example: --tls-address 10.20.30.40:443",
	}

	flagAppInfo = &cli.StringSliceFlag{
		Name:        "app-info",
		Usage:       "Use to identify the application requesting the certificate with details like vendor name, application name, and application version.",
		DefaultText: "",
	}

	flagReplace = &cli.BoolFlag{
		Name:        "replace-instance",
		Usage:       "Force the specified instance to be recreated if it already exists and is associated with the requested certificate.",
		Destination: &flags.replaceInstance,
	}

	//todo: make check agains RevocationReasonOptions[]string variable
	flagRevocationReason = &cli.StringFlag{
		Name: "reason",
		Usage: `The revocation reason. Options include: 
	"none",
	"key-compromise",
	"ca-compromise",
	"affiliation-changed",
	"superseded",
	"cessation-of-operation"`,
		Destination: &flags.revocationReason,
	}

	flagRevocationNoRetire = &cli.StringFlag{
		Name:        "no-retire",
		Usage:       "Do not disable certificate object. Works only with --id <certificate DN>",
		Destination: &flags.revocationReason,
	}

	flagScope = &cli.StringFlag{
		Name:        "scope",
		Usage:       "Use to request specific scopes and restrictions. \"certificate:manage,revoke;\" is the default.",
		Destination: &flags.scope,
	}

	flagClientId = &cli.StringFlag{
		Name:        "client-id",
		Usage:       "Use to specify the application that will be using the token. \"vcert-cli\" is the default.",
		Destination: &flags.clientId,
	}

	flagCustomField = &cli.StringSliceFlag{
		Name:  "field",
		Usage: "Use to specify custom fields in format 'key=value'. If many values for the same key are required, use syntax '--field key1=value1 --field key1=value2'",
	}
	flagOmitSans = &cli.BoolFlag{
		Name:        "omit-sans",
		Usage:       fmt.Sprintf("Skip SANs value from any sources (like flag --%s, default values from Zone configuration, previous certificate on enrolling).", flagDNSSans.Name),
		Destination: &flags.omitSans,
	}

	commonFlags              = []cli.Flag{flagInsecure, flagFormat, flagVerbose, flagNoPrompt}
	keyFlags                 = []cli.Flag{flagKeyType, flagKeySize, flagKeyCurve, flagKeyFile, flagKeyPassword}
	sansFlags                = []cli.Flag{flagDNSSans, flagEmailSans, flagIPSans}
	subjectFlags             = flagsApppend(flagCommonName, flagCountry, flagState, flagLocality, flagOrg, flagOrgUnits)
	sortableCredentialsFlags = []cli.Flag{
		flagTestMode,
		flagTestModeDelay,
		flagConfig,
		flagProfile,
		flagUrlDeprecated,
		flagTPPUserDeprecated,
		flagTPPPasswordDeprecated,
		flagClientP12,
		flagClientP12PW,
		flagClientP12Deprecated,
		flagClientP12PWDeprecated,
		flagTrustBundle,
	}

	credentialsFlags = []cli.Flag{
		flagKey,
		flagTPPToken,
		flagUrl,
		delimiter(" "),
	}

	genCsrFlags = sortedFlags(flagsApppend(
		subjectFlags,
		sansFlags,
		flagCSRFile,
		keyFlags,
		flagNoPrompt,
		flagVerbose,
	))

	enrollFlags = flagsApppend(
		flagCommonName,
		flagZone,
		credentialsFlags,
		sortedFlags(flagsApppend(
			sortableCredentialsFlags,
			hiddenFlags(subjectFlags[1:], true), // backward compatibility
			commonFlags,
			flagCADN,
			flagCertFile,
			flagChainFile,
			flagChainOption,
			flagCSROption,
			sansFlags,
			flagFile,
			flagFriendlyName,
			keyFlags,
			flagNoPickup,
			flagPickupIDFile,
			flagTimeout,
			flagCustomField,
<<<<<<< HEAD
			flagOmitSans,
=======
			flagTlsAddress,
			flagAppInfo,
			flagInstance,
			flagReplace,
>>>>>>> eb2e8f1b
		)),
	)

	pickupFlags = flagsApppend(
		credentialsFlags,
		sortedFlags(flagsApppend(
			sortableCredentialsFlags,
			flagCertFile,
			flagChainFile,
			flagChainOption,
			flagFile,
			flagKeyFile,
			flagKeyPassword,
			flagPickupID,
			flagPickupIDFile,
			flagTimeout,
			hiddenFlags(flagZone, true), //todo: fix aruba tests and remove
			commonFlags,
		)),
	)

	revokeFlags = flagsApppend(
		credentialsFlags,
		flagDistinguishedName,
		sortedFlags(flagsApppend(
			flagRevocationNoRetire,
			flagRevocationReason,
			flagThumbprint,
			flagZone,
			commonFlags,
			sortableCredentialsFlags,
		)),
	)

	renewFlags = flagsApppend(
		flagDistinguishedName,
		flagThumbprint,
		credentialsFlags,
		sortedFlags(flagsApppend(
			hiddenFlags(flagZone, true),     //todo: fix aruba tests and remove
			hiddenFlags(subjectFlags, true), //todo: fix aruba tests and remove
			flagCADN,
			flagCertFile,
			flagChainFile,
			flagChainOption,
			flagCSROption,
			keyFlags,
			flagNoPickup,
			flagTimeout,
			commonFlags,
			sortableCredentialsFlags,
			flagPickupIDFile,
			flagOmitSans,
		)),
	)

	getcredFlags = sortedFlags(flagsApppend(
		flagClientP12,
		flagClientP12PW,
		flagConfig,
		flagProfile,
		flagTPPPassword,
		flagTPPToken,
		flagTPPUser,
		flagTrustBundle,
		flagUrl,
		flagScope,
		flagClientId,
		commonFlags,
	))
)

var delimiterCounter int

func delimiter(text string) *cli.StringFlag {
	delimiterCounter++
	return &cli.StringFlag{Name: strings.Repeat("\u00A0", delimiterCounter), Usage: text + "`\r\t\t" + strings.Repeat(" ", 2+delimiterCounter) + " `"}
}

func flagsApppend(flags ...interface{}) []cli.Flag {
	result := make([]cli.Flag, 0, 100)
	for i := range flags {
		switch flags[i].(type) {
		case cli.Flag:
			result = append(result, flags[i].(cli.Flag))
		case []cli.Flag:
			result = append(result, flags[i].([]cli.Flag)...)
		}
	}
	return result
}

func sortedFlags(a []cli.Flag) []cli.Flag {
	b := make([]cli.Flag, len(a))
	copy(b, a)
	sort.Sort(cli.FlagsByName(b))
	return b
}

func hiddenFlags(fl interface{}, hidden bool) []cli.Flag {
	var flags []cli.Flag
	if f, ok := fl.(cli.Flag); ok {
		flags = append(flags, f)
	}
	if _f, ok := fl.([]cli.Flag); ok {
		flags = _f
	}
	r := make([]cli.Flag, len(flags))
	for i, f := range flags {
		switch v := f.(type) {
		case *cli.StringFlag:
			n := *v
			n.Hidden = hidden
			r[i] = &n
		case *cli.BoolFlag:
			n := *v
			n.Hidden = hidden
			r[i] = &n
		case *cli.IntFlag:
			n := *v
			n.Hidden = hidden
			r[i] = &n
		case *cli.StringSliceFlag:
			n := *v
			n.Hidden = hidden
			r[i] = &n
		}
	}
	return r
}<|MERGE_RESOLUTION|>--- conflicted
+++ resolved
@@ -415,6 +415,7 @@
 		Name:  "field",
 		Usage: "Use to specify custom fields in format 'key=value'. If many values for the same key are required, use syntax '--field key1=value1 --field key1=value2'",
 	}
+
 	flagOmitSans = &cli.BoolFlag{
 		Name:        "omit-sans",
 		Usage:       fmt.Sprintf("Skip SANs value from any sources (like flag --%s, default values from Zone configuration, previous certificate on enrolling).", flagDNSSans.Name),
@@ -477,14 +478,11 @@
 			flagPickupIDFile,
 			flagTimeout,
 			flagCustomField,
-<<<<<<< HEAD
-			flagOmitSans,
-=======
 			flagTlsAddress,
 			flagAppInfo,
 			flagInstance,
 			flagReplace,
->>>>>>> eb2e8f1b
+			flagOmitSans,
 		)),
 	)
 
